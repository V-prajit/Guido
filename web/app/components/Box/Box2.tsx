--- conflicted
+++ resolved
@@ -1,9 +1,9 @@
 "use client";
 
 import type { CSSProperties, ReactNode } from 'react';
-import React, { useState, useEffect, useMemo } from "react";
+import React, { useState, useEffect, useMemo, useRef } from "react";
 import { motion, useSpring, useTransform } from "framer-motion";
-import raceData from "../../../mock/box2MD.json";
+import { useGameSession } from '@/hooks/useGameSession';
 
 // --- BASELINE STRUCTURE ---
 interface BoxProps {
@@ -38,7 +38,7 @@
   const max = Math.max(...data, 0.01);
   const min = Math.min(...data);
 
-  const points = useMemo(() => 
+  const points = useMemo(() =>
     data.map((d, i) => {
       const x = (i / (data.length - 1)) * width;
       const y = height - ((d - min) / (max - min)) * height;
@@ -97,51 +97,65 @@
   const composedClassName = className ? `${baseClasses} ${className}` : baseClasses;
   const mergedStyle = style ? { ...defaultLayout, ...style } : defaultLayout;
 
-  const [telemetry, setTelemetry] = useState<TelemetryData>(raceData[0]);
+  // Connect to real-time backend data
+  const { playerState, gameStarted, currentLap } = useGameSession();
+
+  // Track previous values to calculate deltas for sparklines
+  const prevFuelRef = useRef<number>(100);
+  const prevEnergyRef = useRef<number>(100);
+
+  // Convert backend data (percentages) to display format (kg, kWh)
+  const telemetry: TelemetryData = useMemo(() => {
+    // fuel_remaining is 0-100%, convert to kg (0-110 kg)
+    const fuelKg = (playerState?.fuel_remaining ?? 100) * 1.1;
+
+    // battery_soc is 0-100%, convert to kWh (0-4.5 kWh)
+    const energyKwh = ((playerState?.battery_soc ?? 100) / 100) * MAX_ENERGY;
+
+    return {
+      time_sec: currentLap * 90, // Approximate race time (90s per lap)
+      fuelRemaining_kg: fuelKg,
+      energyRemaining_kWh: energyKwh,
+    };
+  }, [playerState?.fuel_remaining, playerState?.battery_soc, currentLap]);
+
   const [history, setHistory] = useState<{ fuel: number[], energy: number[] }>({ fuel: [], energy: [] });
   const [ersMode, setErsMode] = useState<'DEPLOY' | 'HARVEST' | 'IDLE'>('IDLE');
 
   useEffect(() => {
-    let frame = 0;
-    const timer = setInterval(() => {
-      frame = (frame + 1) % raceData.length;
-      const currentData = raceData[frame];
-      const prevData = raceData[frame > 0 ? frame - 1 : 0];
-      setTelemetry(currentData);
+    if (!gameStarted || !playerState) return;
 
-      const fuelDelta = prevData.fuelRemaining_kg - currentData.fuelRemaining_kg;
-      const energyDelta = prevData.energyRemaining_kWh - currentData.energyRemaining_kWh;
+    // Calculate deltas from previous values
+    const currentFuel = playerState.fuel_remaining;
+    const currentEnergy = playerState.battery_soc;
 
-      setHistory(prev => ({
-        fuel: [...prev.fuel, fuelDelta].slice(-30),
-        energy: [...prev.energy, energyDelta * 100].slice(-30) // Scale energy delta for visibility
-      }));
+    const fuelDelta = prevFuelRef.current - currentFuel;
+    const energyDelta = prevEnergyRef.current - currentEnergy;
 
-      if (energyDelta > 0.001) setErsMode('DEPLOY');
-      else if (energyDelta < -0.001) setErsMode('HARVEST');
-      else setErsMode('IDLE');
+    // Update history for sparklines
+    setHistory(prev => ({
+      fuel: [...prev.fuel, fuelDelta * 1.1].slice(-30), // Scale to kg
+      energy: [...prev.energy, energyDelta * 0.045].slice(-30) // Scale to kWh
+    }));
 
-    }, 1000);
+    // Determine ERS mode from energy deployment strategy
+    const energyDeployment = playerState.energy_deployment ?? 60;
+    if (energyDeployment > 70) setErsMode('DEPLOY');
+    else if (energyDeployment < 40) setErsMode('HARVEST');
+    else setErsMode('IDLE');
 
-    return () => clearInterval(timer);
-  }, []);
+    // Store current values for next delta calculation
+    prevFuelRef.current = currentFuel;
+    prevEnergyRef.current = currentEnergy;
+
+  }, [gameStarted, playerState?.fuel_remaining, playerState?.battery_soc, playerState?.energy_deployment]);
 
   return (
     <section className={composedClassName} style={mergedStyle}>
       <div className="pointer-events-none absolute inset-0 rounded-[inherit]" style={overlayStyle} aria-hidden />
-<<<<<<< HEAD
-      <div className="relative z-[1] flex flex-1 flex-col p-6">
-        <h3 className="text-sm font-bold text-text-primary mb-4 tracking-wide">SIMULATION PROGRESS</h3>
-        <div className="space-y-3">
-          <p className="text-2xl font-bold text-text-primary">80/100</p>
-          <div className="w-full h-2 bg-text-primary/20 rounded-full overflow-hidden">
-            <div className="h-full bg-text-primary w-4/5 transition-all duration-300"></div>
-          </div>
-          <p className="text-xs text-text-secondary">Est: 2m 15s</p>
-=======
       <div className="relative z-[1] flex flex-1 flex-col p-4 items-center justify-center">
         <h3 className="absolute top-3 text-sm font-bold text-gray-400 tracking-widest uppercase">
-          Propulsion Status
+          Propulsion Status {gameStarted ? '(LIVE)' : '(WAITING)'}
         </h3>
         <div className="flex items-start justify-center gap-8 w-full mt-8">
           {/* Energy Display */}
@@ -165,7 +179,6 @@
             </div>
             <Sparkline data={history.fuel} color="#a855f7" />
           </div>
->>>>>>> f221bb20
         </div>
       </div>
     </section>
